--- conflicted
+++ resolved
@@ -117,12 +117,8 @@
     return x[-1]
 
 
-<<<<<<< HEAD
 def _i3_ts(sob: np.ndarray, prepro: Preprocessing,
-           ns: Optional[float] = None) -> float:
-=======
-def _i3_ts(sob: np.ndarray, prepro: Preprocessing, return_ns: bool) -> float:
->>>>>>> 3bf73130
+           ns: Optional[float] = None, return_ns: bool) -> float:
     """Docstring"""
     if prepro.n_events == 0:
         return 0
@@ -226,11 +222,8 @@
 
 
 def i3_test_statistic(params: np.ndarray, prepro: I3Preprocessing,
-<<<<<<< HEAD
-                      ns: Optional[float] = None) -> float:
-=======
-                      return_ns: bool = False) -> float:
->>>>>>> 3bf73130
+                      ns: Optional[float] = None, return_ns: bool = False) -> float:
+                      ) -> float:
     """Evaluates the test-statistic for the given events and parameters
 
     Calculates the test-statistic using a given event model, n_signal, and
@@ -248,11 +241,7 @@
 
     sob = prepro.sob_spatial * _sob_time(params, prepro) * np.exp(
         [spline(params['gamma']) for spline in prepro.splines])
-<<<<<<< HEAD
-    return _i3_ts(sob, prepro, ns)
-=======
-    return _i3_ts(sob, prepro, return_ns)
->>>>>>> 3bf73130
+    return _i3_ts(sob, prepro, ns, return_ns)
 
 
 @dataclasses.dataclass
@@ -283,11 +272,9 @@
 
 def threeml_ps_test_statistic(params: np.ndarray,
                               prepro: ThreeMLPreprocessing,
-<<<<<<< HEAD
-                              ns: Optional[float] = None) -> float:
-=======
+                              ns: Optional[float] = None,
                               return_ns: bool = False) -> float:
->>>>>>> 3bf73130
+
     """(ThreeML version) Evaluates the ts for the given events and parameters
 
     Calculates the test-statistic using a given event model, n_signal, and
@@ -296,19 +283,12 @@
     Args:
         params:
         prepro:
-<<<<<<< HEAD
         ns: fixing the ns
-=======
         return_ns:
->>>>>>> 3bf73130
 
     Returns:
         The overall test-statistic value for the given events and
         parameters.
     """
     sob = prepro.sob_spatial * _sob_time(params, prepro) * prepro.sob_energy
-<<<<<<< HEAD
-    return _i3_ts(sob, prepro, ns)
-=======
-    return _i3_ts(sob, prepro, return_ns)
->>>>>>> 3bf73130
+    return _i3_ts(sob, prepro, ns, return_ns)