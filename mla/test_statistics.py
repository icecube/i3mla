--- conflicted
+++ resolved
@@ -242,41 +242,16 @@
     Returns:
         The overall test-statistic value for the given events and
         parameters.
-    """
-<<<<<<< HEAD
-    sob = prepro.sob_spatial * _sob_time(params, prepro) * np.exp(
-        [spline(params['gamma']) for spline in prepro.splines])
-=======
+    """    
+    if ns is not None:
+        ns_ratio = ns / prepro.n_events
+        return -2 * np.sum(np.log(ns_ratio * (sob - 1)) + 1) \
+            + prepro.n_dropped * np.log(1 - ns_ratio)
+
     temp_params = rf.unstructured_to_structured(
         params, dtype=prepro.params.dtype, copy=True)
     sob = prepro.sob_spatial * _sob_time(temp_params, prepro) * np.exp(
         [spline(temp_params['gamma']) for spline in prepro.splines])
-    return _i3_ts(sob, prepro, return_ns)
-
-
-@dataclasses.dataclass
-class ThreeMLPreprocessing(_TdPreprocessing):
-    """Docstring"""
-    sob_energy: np.array = dataclasses.field(init=False)
-
-
-@dataclasses.dataclass
-class ThreeMLPreprocessor(_TdPreprocessor):
-    """Docstring"""
-    factory_type: ClassVar = ThreeMLPreprocessing
-
-    def _preprocess(self, event_model: models.ThreeMLEventModel,
-                    source: sources.Source, events: np.ndarray) -> dict:
-        """ThreeML version of TdPreprocess
-
-        Args:
->>>>>>> cefc1450
-
-    if ns is not None:
-        ns_ratio = ns / prepro.n_events
-        return -2 * np.sum(np.log(ns_ratio * (sob - 1)) + 1) \
-            + prepro.n_dropped * np.log(1 - ns_ratio)
-
     return _i3_ts(sob, prepro, return_ns)
 
 
@@ -304,19 +279,15 @@
         The overall test-statistic value for the given events and
         parameters.
     """
-<<<<<<< HEAD
-    sob_energy = event_model.get_energy_sob(events[prepro['drop_index']])
-    sob = prepro.sob_spatial * _sob_time(params, prepro) * sob_energy
-
     if ns is not None:
         ns_ratio = ns / prepro.n_events
         return -2 * np.sum(np.log(ns_ratio * (sob - 1)) + 1) \
             + prepro.n_dropped * np.log(1 - ns_ratio)
 
-=======
+    sob_energy = event_model.get_energy_sob(events[prepro['drop_index']])
+    sob = prepro.sob_spatial * _sob_time(params, prepro) * sob_energy
     temp_params = rf.unstructured_to_structured(
         params, dtype=prepro.params.dtype, copy=True)
     sob = prepro.sob_spatial * _sob_time(
-        temp_params, prepro) * prepro.sob_energy
->>>>>>> cefc1450
+        temp_params, prepro) * sob_energy
     return _i3_ts(sob, prepro, return_ns)