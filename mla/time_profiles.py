--- conflicted
+++ resolved
@@ -13,13 +13,6 @@
 __email__ = 'john.evans@icecube.wisc.edu'
 __status__ = 'Development'
 
-<<<<<<< HEAD
-"""
-Docstring
-"""
-
-=======
->>>>>>> 445a3e6a
 from typing import Callable, Dict, List, Tuple, Union
 
 import abc
@@ -68,15 +61,8 @@
         """Docstring"""
 
     @abc.abstractmethod
-<<<<<<< HEAD
-    def bounds(self, time_profile: 'GenericProfile') -> List[List[float]]: pass
-    
-    @abc.abstractmethod
-    def effective_exposure(self, times): pass
-=======
     def bounds(self, time_profile: 'GenericProfile') -> List[List[float]]:
         """Docstring"""
->>>>>>> 445a3e6a
 
     @property
     @abc.abstractmethod
@@ -118,17 +104,10 @@
         self.mean = mean
         self.sigma = sigma
         self.scipy_dist = scipy.stats.norm(mean, sigma)
-<<<<<<< HEAD
-        self.norm = 1.0/np.sqrt(2*np.pi*sigma**2)
-        self._default_params = {'_'.join([name, 'mean']):mean, '_'.join([name, 'sigma']):sigma}
-        self._param_dtype = [('_'.join([name, 'mean']), np.float32),('_'.join([name, 'sigma']), np.float32)]
-        return
-=======
         self._default_params = {'_'.join([name, 'mean']):mean,
                                 '_'.join([name, 'sigma']):sigma}
         self._param_dtype = [('_'.join([name, 'mean']), np.float32),
                              ('_'.join([name, 'sigma']), np.float32)]
->>>>>>> 445a3e6a
 
     def pdf(self, times: np.array) -> np.array:
         """Calculates the probability for each time.
@@ -187,24 +166,7 @@
         x0_mean = np.average(times)
         x0_sigma = np.std(times)
         return x0_mean, x0_sigma
-<<<<<<< HEAD
-        
-    def effective_exposure(self) -> float: 
-        """Return the effective exposure of the gaussian
-        
-        Args:
-            
-        
-        Returns:
-            effctive exposure
-        """
-        return self.norm
-
-    
-=======
-
-
->>>>>>> 445a3e6a
+
     def bounds(self, time_profile: GenericProfile) -> List[List[float]]:
         """Short function info...
 
@@ -259,17 +221,10 @@
         """
         super().__init__()
         self._window = [start, end]
-<<<<<<< HEAD
-        self.norm = end-start
-        self._default_params = {'_'.join([name, 'start']):self._window[0], '_'.join([name, 'end']):self._window[1]}
-        self._param_dtype = [('_'.join([name, 'start']), np.float32),('_'.join([name, 'end']), np.float32)]
-        return
-=======
         self._default_params = {'_'.join([name, 'start']):self._window[0],
                                 '_'.join([name, 'end']):self._window[1]}
         self._param_dtype = [('_'.join([name, 'start']), np.float32),
                              ('_'.join([name, 'end']), np.float32)]
->>>>>>> 445a3e6a
 
     def pdf(self, times: np.array) -> np.array:
         """Calculates the probability for each time.
@@ -340,25 +295,8 @@
         Args:
             time_profile:
         """
-<<<<<<< HEAD
-        return [time_profile.get_range(), time_profile.get_range()]\
-        
-    def effective_exposure(self) -> float: 
-        """Return the effective exposure 
-        
-        Args:
-            
-        
-        Returns:
-            effctive exposure
-        """
-        return self.norm
-
-        
-=======
         return [time_profile.get_range(), time_profile.get_range()]
 
->>>>>>> 445a3e6a
     @property
     def default_params(self) -> Dict[str, float]:
         return self._default_params
@@ -389,19 +327,9 @@
             distribution function.
     """
 
-<<<<<<< HEAD
-    def __init__(self, 
-                 pdf: Callable[[np.array, Tuple[float, float]], float],
-                 start: float,
-                 end: float,
-                 bins: Union[List[float], int]  = 100,
-                 name: str = 'custom_tp',
-    ) -> None:
-=======
     def __init__(self, pdf: Callable[[np.array, Tuple[float, float]], float],
                  time_window: Tuple[float], bins: Union[List[float], int] = 100, # Python 3.9 pylint bug... pylint: disable=unsubscriptable-object
                  name: str = 'custom_tp') -> None:
->>>>>>> 445a3e6a
         """Constructs the object.
 
         More function info...
@@ -421,15 +349,9 @@
         self._param_dtype = [('_'.join([name, 'start']), np.float32),
                              ('_'.join([name, 'end']), np.float32)]
         self.dist = self.build_rv(pdf, bins)
-<<<<<<< HEAD
-        
-    def build_rv(pdf: Callable[[np.array, Tuple[float, float]], float], bins: Union[List[float], int] 
-    ) -> scipy.stats.rv_histogram:
-=======
 
     def build_rv(self, pdf: Callable[[np.array, Tuple[float, float]], float],
                  bins: Union[List[float], int]) -> scipy.stats.rv_histogram: # Python 3.9 pylint bug... pylint: disable=unsubscriptable-object
->>>>>>> 445a3e6a
         """Function info...
 
         More function info...
@@ -455,15 +377,8 @@
         bin_centers = bin_edges[:-1] + bin_widths
         hist = pdf(bin_centers, tuple(self._window))
         area_under_hist = np.sum(hist * bin_widths)
-<<<<<<< HEAD
         hist *= 1/area_under_hist
-        self.norm = 1/np.max(hist)
-        hist *= bin_widths
-=======
-
-        hist *= 1/area_under_hist
-
->>>>>>> 445a3e6a
+
         return scipy.stats.rv_histogram((hist, bin_edges))
 
     def pdf(self, times: np.array) -> np.array:
@@ -533,22 +448,7 @@
             time_profile:
         """
         return [time_profile.get_range(), time_profile.get_range()]
-<<<<<<< HEAD
-    
-    def effective_exposure(self) -> float: 
-        """Return the effective exposure 
-        
-        Args:
-            
-        
-        Returns:
-            effctive exposure
-        """
-        return self.norm
-    
-=======
-
->>>>>>> 445a3e6a
+
     @property
     def default_params(self) -> Dict[str, float]:
         return self._default_params
