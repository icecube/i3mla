"""
The classes in this file are used to inject events for trials generation.
"""

__author__ = 'John Evans'
__copyright__ = ''
__credits__ = ['John Evans', 'Jason Fan', 'Michael Larson']
__license__ = 'Apache License 2.0'
__version__ = '0.0.1'
__maintainer__ = 'John Evans'
__email__ = 'john.evans@icecube.wisc.edu'
__status__ = 'Development'

from typing import Dict, Optional

import numpy as np
import numpy.lib.recfunctions as rf
import scipy
import scipy.stats

from mla import tools
from mla import models
<<<<<<< HEAD
from mla import spectral
=======
>>>>>>> 39043885
from mla import time_profiles

class PsInjector:
    """A basic point-source injector.

    This injector class assumes a source, a gaussian signal spatial pdf based
    on angular distance from the source, and declination-dependent background
    spatial pdf given by an event model.

    Attributes:
        source (Dict[str, float]): The dictionary representation of a source.
    """
    def __init__(self, source: Dict[str, float]) -> None:
        """Initializes the PsInjector object and gives it a source.

        Args:
            source: The dictionary representation of a source.
        """
        self.source = source

    def signal_spatial_pdf(self, events: np.ndarray) -> np.array:
        """Calculates the signal probability of events.

        Gives a gaussian probability based on their angular distance from the
        source object.

        Args:
            events: An array of events including their positional data.

        Returns:
            The value for the signal spatial pdf for the given events angular
            distances.
        """
        sigma = events['angErr']
        dist = tools.angular_distance(events['ra'], events['dec'],
                                      self.source['ra'], self.source['dec'])
        return (1.0/(2*np.pi*sigma**2))*np.exp(-dist**2/(2*sigma**2))

    def background_spatial_pdf(self, events: np.ndarray, # This still belongs here even though it doesn't use self... pylint: disable=no-self-use
                               event_model: models.EventModel) -> np.array:
        """Calculates the background probability of events based on their dec.

        Uses the background_dec_spline() function from the given event_model to
        get the probabilities.

        Args:
            events: An array of events including their declination.
            event_model: Preprocessed data and simulation.

        Returns:
            The value for the background space pdf for the given events decs.
        """
        bg_densities = event_model.background_dec_spline(np.sin(events['dec']))
        return (1/(2*np.pi))*bg_densities

    def reduced_sim(self, event_model: models.EventModel, flux_norm: float = 0,
                    gamma: float = -2,
                    sampling_width: Optional[float] = None) -> np.ndarray: # Python 3.9 pylint bug... pylint: disable=unsubscriptable-object
        """Gets a small simulation dataset to use for injecting signal.

        Prunes the simulation set to only events close to a given source and
        calculate the weight for each event. Adds the weights as a new column
        to the simulation set.

        Args:
            event_model: Preprocessed data and simulation.
            flux_norm: A flux normaliization to adjust weights.
            gamma: A spectral index to adjust weights.
            sampling_width: The bandwidth around the source dec to cut events.

        Returns:
            A reweighted simulation set around the source declination.
        """
        # Pick out only those events that are close in
        # declination. We only want to sample from those.
        if event_model is not None:
            sim = event_model.sim
        
        if livetime is None:
            try:
                livetime = self.signal_time_profile.effective_exposure()
            except:
                print("no livetime and no signal time profile in injector.Using 1 day to weight the MC")
                livetime = 1
        try:
            reduced_sim = rf.append_fields(sim,'sindec',np.sin(sim['dec']),usemask=False)#The full simulation set,this is for the overall normalization of the Energy S/B ratio
        except ValueError: #sindec already exist
            reduced_sim = sim
            pass

        
        if sampling_width is not None:
            sindec_dist = np.abs(self.source['dec']-sim['trueDec'])
            close = sindec_dist < sampling_width

            reduced_sim = rf.append_fields(
                reduced_sim[close].copy(),
                'weight',
                np.zeros(close.sum()),
                dtypes=np.float32,
                usemask=False)

            max_dec = np.min([np.sin(self.source['dec']+sampling_width), 1])
            min_dec = np.max([np.sin(self.source['dec']-sampling_width), -1])
            omega = 2*np.pi * max_dec - min_dec

        else:
            reduced_sim = rf.append_fields(
                sim.copy(),
                'weight',
                np.zeros(len(sim)),
                dtypes=np.float32,
                usemask=False)
            omega = 4*np.pi

        rescaled_energy = (reduced_sim['trueE']/100.e3)**gamma
        reduced_sim['weight'] = reduced_sim['ow'] * flux_norm * rescaled_energy

        # Apply the sampling width, which ensures that we
        # sample events from similar declinations.
        # When we do this, correct for the solid angle
        # we're including for sampling
        reduced_sim['weight'] /= omega
<<<<<<< HEAD
        reduced_sim['ow'] /= omega
=======

        # Randomly assign times to the simulation events within the data time
        # range.
        min_time = np.min(event_model.data['time'])
        max_time = np.max(event_model.data['time'])
        reduced_sim['time'] = np.random.uniform(min_time, max_time,
                                               size=len(reduced_sim))

>>>>>>> 39043885
        return reduced_sim

    def inject_background_events(self, # This still belongs here even though it doesn't use self... pylint: disable=no-self-use
                                 event_model: models.EventModel) -> np.ndarray:
        """Injects background events for a trial.

        Args:
            event_model: Preprocessed data and simulation.

        Returns:
            An array of injected background events.
        """
        # Get the number of events we see from these runs
        n_background = event_model.grl['events'].sum()
        n_background_observed = np.random.poisson(n_background)

        # How many events should we add in? This will now be based on the
        # total number of events actually observed during these runs
        background = np.random.choice(event_model.data,
                                      n_background_observed).copy()

        # Randomize the background RA
        background['ra'] = np.random.uniform(0, 2*np.pi, len(background))

        return background

    def inject_signal_events(self, reduced_sim: np.ndarray) -> np.ndarray:
        """Injects signal events for a trial.

        Args:
            reduced_sim: Reweighted and pruned simulated events near the source
                declination.

        Returns:
            An array of injected signal events.
        """
        # Pick the signal events

        total = reduced_sim['weight'].sum()

        n_signal_observed = scipy.stats.poisson.rvs(total)
        signal = np.random.choice(
            reduced_sim,
            n_signal_observed,
            p=reduced_sim['weight']/total,
            replace = False).copy()

        # Update this number
        n_signal_observed = len(signal)

        if n_signal_observed > 0:
            ones = np.ones_like(signal['trueRa'])

            signal['ra'], signal['dec'] = tools.rotate(
                signal['trueRa'], signal['trueDec'],
                ones*self.source['ra'], ones*self.source['dec'],
                signal['ra'], signal['dec'])
            signal['trueRa'], signal['trueDec'] = tools.rotate(
                signal['trueRa'], signal['trueDec'],
                ones*self.source['ra'], ones*self.source['dec'],
                signal['trueRa'], signal['trueDec'])
<<<<<<< HEAD
            
        return signal
=======

        return signal

class TimeDependentPsInjector(PsInjector):
    """Docstring"""

    def __init__(self, source: Dict[str, float],
                 bg_time_profile: time_profiles.GenericProfile,
                 sig_time_profile: time_profiles.GenericProfile) -> None:
        """Docstring"""
        super().__init__(source)
        self.bg_time_profile = bg_time_profile
        self.sig_time_profile = sig_time_profile

    def inject_background_events(self,
                                 event_model: models.EventModel) -> np.ndarray:
        """Docstring"""
        raise NotImplementedError

    def inject_signal_events(self, reduced_sim: np.ndarray) -> np.ndarray:
        """Docstring"""
        raise NotImplementedError
>>>>>>> 39043885
<|MERGE_RESOLUTION|>--- conflicted
+++ resolved
@@ -20,10 +20,7 @@
 
 from mla import tools
 from mla import models
-<<<<<<< HEAD
 from mla import spectral
-=======
->>>>>>> 39043885
 from mla import time_profiles
 
 class PsInjector:
@@ -147,9 +144,6 @@
         # When we do this, correct for the solid angle
         # we're including for sampling
         reduced_sim['weight'] /= omega
-<<<<<<< HEAD
-        reduced_sim['ow'] /= omega
-=======
 
         # Randomly assign times to the simulation events within the data time
         # range.
@@ -157,8 +151,6 @@
         max_time = np.max(event_model.data['time'])
         reduced_sim['time'] = np.random.uniform(min_time, max_time,
                                                size=len(reduced_sim))
-
->>>>>>> 39043885
         return reduced_sim
 
     def inject_background_events(self, # This still belongs here even though it doesn't use self... pylint: disable=no-self-use
@@ -220,10 +212,6 @@
                 signal['trueRa'], signal['trueDec'],
                 ones*self.source['ra'], ones*self.source['dec'],
                 signal['trueRa'], signal['trueDec'])
-<<<<<<< HEAD
-            
-        return signal
-=======
 
         return signal
 
@@ -245,5 +233,4 @@
 
     def inject_signal_events(self, reduced_sim: np.ndarray) -> np.ndarray:
         """Docstring"""
-        raise NotImplementedError
->>>>>>> 39043885
+        raise NotImplementedError