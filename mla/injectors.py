--- conflicted
+++ resolved
@@ -20,12 +20,8 @@
 
 from mla import tools
 from mla import models
-<<<<<<< HEAD
 from mla import spectral
 from mla import time_profiles
-import numpy.lib.recfunctions as rf
-=======
->>>>>>> 445a3e6a
 
 class PsInjector:
     """A basic point-source injector.
@@ -44,25 +40,7 @@
             source: The dictionary representation of a source.
         """
         self.source = source
-<<<<<<< HEAD
-        self.signal_time_profile = None
-        self.background_time_profile = None
-        
-    def set_position(self, ra:float, dec:float) -> None:
-        """set the position
-        
-        More function info...
-        Args:
-            ra
-            dec
-        """   
-        source = {'ra':ra, 'dec':dec}
-        self.source = source
-        return
-    
-=======
-
->>>>>>> 445a3e6a
+
     def signal_spatial_pdf(self, events: np.ndarray) -> np.array:
         """Calculates the signal probability of events.
 
@@ -95,32 +73,6 @@
         Returns:
             The value for the background space pdf for the given events decs.
         """
-<<<<<<< HEAD
-        return (1/(2*np.pi))*event_model.background_dec_spline(np.sin(events['dec']))
-    
-    def reduced_sim(self,
-                    event_model: Optional[models.EventModel] = None,
-                    sim: Optional[np.ndarray] = None,
-                    flux_norm: Optional[float] = 0, 
-                    gamma: Optional[float] = -2,
-                    livetime: float = None,
-                    spectrum: Optional[spectral.BaseSpectrum] = None,
-                    sampling_width: Optional[float] = None) -> np.ndarray:
-        """Function info...
-        
-        Prunes the simulation set to only events close to a given source and calculate the
-        weight for each event. Adds the weights as a new column to the simulation set.
-            
-        Args:
-            livetime: livetime in days
-            event_model: models.EventModel object that holds the simulation set
-            sim: simulation set. Alternative for user not passing event_model. 
-            flux_norm: A flux normaliization to adjust weights.
-            gamma: A spectral index to adjust weights.
-            spectrum: spectral.BaseSpectrum object.Alternative for user not passing flux_norm and gamma. 
-            sampling_width: The bandwidth around the source declination to cut events.
-        
-=======
         bg_densities = event_model.background_dec_spline(np.sin(events['dec']))
         return (1/(2*np.pi))*bg_densities
 
@@ -139,7 +91,6 @@
             gamma: A spectral index to adjust weights.
             sampling_width: The bandwidth around the source dec to cut events.
 
->>>>>>> 445a3e6a
         Returns:
             A reweighted simulation set around the source declination.
         """
@@ -169,19 +120,13 @@
                 reduced_sim[close].copy(),
                 'weight',
                 np.zeros(close.sum()),
-<<<<<<< HEAD
                 dtypes=np.float32,
                 usemask=False)
-            omega = 2*np.pi * (np.min([np.sin(self.source['dec']+sampling_width), 1]) -\
-                    np.max([np.sin(self.source['dec']-sampling_width), -1]))
-=======
-                dtypes=np.float32)
 
             max_dec = np.min([np.sin(self.source['dec']+sampling_width), 1])
             min_dec = np.max([np.sin(self.source['dec']-sampling_width), -1])
             omega = 2*np.pi * max_dec - min_dec
 
->>>>>>> 445a3e6a
         else:
             reduced_sim = rf.append_fields(
                 sim.copy(),
@@ -191,18 +136,8 @@
                 usemask=False)
             omega = 4*np.pi
 
-        # Assign the weights using the newly defined "time profile"
-        # classes above. If you want to make this a more complicated
-        # shape, talk to me and we can work it out.
-<<<<<<< HEAD
-        if spectrum is not None:
-            reduced_sim['weight'] = reduced_sim['ow'] * spectrum(reduced_sim['trueE']) * livetime * 3600 * 24
-        else:
-            reduced_sim['weight'] = reduced_sim['ow'] * flux_norm * (reduced_sim['trueE']/100.e3)**gamma * livetime * 3600 * 24
-=======
         rescaled_energy = (reduced_sim['trueE']/100.e3)**gamma
         reduced_sim['weight'] = reduced_sim['ow'] * flux_norm * rescaled_energy
->>>>>>> 445a3e6a
 
         # Apply the sampling width, which ensures that we
         # sample events from similar declinations.
@@ -211,49 +146,6 @@
         reduced_sim['weight'] /= omega
         reduced_sim['ow'] /= omega
         return reduced_sim
-<<<<<<< HEAD
-    
-    def reweight_simulation(self,
-                            reduced_sim:np.ndarray,
-                            livetime:float = None,
-                            flux_norm: Optional[float] = 0, 
-                            gamma: Optional[float] = -2,
-                            spectrum: Optional[spectral.BaseSpectrum] = None)-> np.ndarray:
-                            
-        """Function info...
-        
-        Prunes the simulation set to only events close to a given source and calculate the
-        weight for each event. Adds the weights as a new column to the simulation set.
-            
-        Args:
-            reduced_sim: simulation set.
-            flux_norm: A flux normaliization to adjust weights.
-            gamma: A spectral index to adjust weights.
-            spectrum: spectral.BaseSpectrum object.Alternative for user not passing flux_norm and gamma. 
-            sampling_width: The bandwidth around the source declination to cut events.
-        
-        Returns:
-            A reweighted simulation set around the source declination.
-        """
-        if livetime is None:
-            try:
-                livetime = self.signal_time_profile.effective_exposure()
-            except:
-                print("no livetime and no signal time profile in injector.Using 1 day to weight the MC")
-                livetime = 1
-        if spectrum is not None:
-            reduced_sim['weight'] = reduced_sim['ow'] * spectrum(reduced_sim['trueE']) * livetime * 3600 * 24
-        else:
-            reduced_sim['weight'] = reduced_sim['ow'] * flux_norm * (reduced_sim['trueE']/100.e3)**gamma * livetime * 3600 * 24
-
-        return reduced_sim
-        
-    def inject_background_events_No_time(self, event_model: models.EventModel) -> np.ndarray:
-        """Function info...
-        
-        More function info...
-        
-=======
 
     def inject_background_events(self, # This still belongs here even though it doesn't use self... pylint: disable=no-self-use
                                  event_model: models.EventModel) -> np.ndarray:
@@ -262,7 +154,6 @@
         Args:
             event_model: Preprocessed data and simulation.
 
->>>>>>> 445a3e6a
         Returns:
             An array of injected background events.
         """
@@ -280,110 +171,6 @@
 
         return background
 
-<<<<<<< HEAD
-    def inject_background_events(self,
-                                 event_model: models.EventModel,
-                                 background_time_profile: Optional[time_profiles.GenericProfile] = None,
-                                 background_window: Optional[float] = 14
-                                 ) -> np.ndarray:
-        """Function info...
-        
-        Inject Background Events
-        
-        Args:
-            event_model: EventModel that holds the grl and data
-            background_time_profile: Background time profile to do the injection
-            background_window: Days used to estimated the background rate
-        
-        Returns:
-            An array of injected background events.
-        """
-        if background_time_profile is not None:
-            self.set_background_profile(event_model, background_time_profile, background_window)
-        elif self.background_time_profile is not None:
-            pass
-        else:
-            self.n_background = event_model.grl['events'].sum()
-            
-        # Get the number of events we see from these runs
-        n_background = self.n_background
-        n_background_observed = np.random.poisson(n_background)
-
-        # How many events should we add in? This will now be based on the
-        # total number of events actually observed during these runs
-        background = np.random.choice(event_model.data, n_background_observed).copy()
-
-        # Randomize the background RA
-        background['ra'] = np.random.uniform(0, 2*np.pi, len(background))
-        
-        #Randomize the background time
-        if self.background_time_profile is not None:
-            background['time'] = self.background_time_profile.random(size = len(background))
-        return background
-    
-    def set_background_profile(self, 
-                               event_model: models.EventModel, 
-                               background_time_profile: time_profiles.GenericProfile,
-                               background_window: Optional[float] = 14) -> None:
-        """Function info...
-        
-        Setting the background rate for the models
-        Args:
-            event_model: EventModel that holds the grl
-            background_window: Days used to estimated the background rate
-            background_time_profile: Background time profile to do the injection
-        
-        Returns:
-            None
-        """
-        # Find the run contian in the background time window
-        start_time = background_time_profile.get_range()[0]
-        fully_contained = (event_model.grl['start'] >= start_time-background_window) &\
-                            (event_model.grl['stop'] < start_time)
-        start_contained = (event_model.grl['start'] < start_time-background_window) &\
-                            (event_model.grl['stop'] > start_time-background_window)
-        background_runs = (fully_contained | start_contained)
-        if not np.any(background_runs):
-            print("ERROR: No runs found in GRL for calculation of "
-                  "background rates!")
-            raise RuntimeError
-        background_grl = event_model.grl[background_runs]
-        
-        #Find the background rate
-        n_background = background_grl['events'].sum()
-        n_background /= background_grl['livetime'].sum()
-        n_background *= background_time_profile.effective_exposure()
-        self.n_background = n_background
-        self.background_time_profile = background_time_profile
-        return
-    
-    def set_signal_profile(self, 
-                       signal_time_profile: time_profiles.GenericProfile) -> None:
-        """Function info...
-        
-        Setting the signal time profile
-        Args:
-            signal_time_profile: Signal time profile to do the injection
-        
-        Returns:
-            None
-        """
-        self.signal_time_profile = signal_time_profile
-        return
-    
-    
-    def inject_signal_events(self, 
-                             reduced_sim: np.ndarray,
-                             signal_time_profile:Optional[time_profiles.GenericProfile] = None) -> np.ndarray:
-        """Function info...
-        
-        More function info...
-        
-        Args:
-            reduced_sim: Reweighted and pruned simulated events near the source declination.
-            signal_time_profile: The time profile of the injected signal
-            
-=======
     def inject_signal_events(self, reduced_sim: np.ndarray) -> np.ndarray:
         """Injects signal events for a trial.
 
@@ -391,7 +178,6 @@
             reduced_sim: Reweighted and pruned simulated events near the source
                 declination.
 
->>>>>>> 445a3e6a
         Returns:
             An array of injected signal events.
         """
@@ -420,99 +206,5 @@
                 signal['trueRa'], signal['trueDec'],
                 ones*self.source['ra'], ones*self.source['dec'],
                 signal['trueRa'], signal['trueDec'])
-<<<<<<< HEAD
-        #set the signal time profile if provided
-        if signal_time_profile is not None:
-            self.set_signal_profile(signal_time_profile)
-         
-        #Randomize the signal time
-        if self.signal_time_profile is not None:    
-            signal['time'] = self.signal_time_profile.random(size = len(signal))
-        
-        return signal
-    
-    def inject_nsignal_events(self, 
-                              reduced_sim: np.ndarray, 
-                              n: int,
-                              signal_time_profile:Optional[time_profiles.GenericProfile] = None) -> np.ndarray:
-        """Function info...
-        
-        Inject n signal events.
-        
-        Args:
-            reduced_sim: Reweighted and pruned simulated events near the source declination.
-            n: Number of events.
-            signal_time_profile: The time profile of the injected signal
-        Returns:
-            An array of injected signal events.
-        """
-        # Pick the signal events
-        total = reduced_sim['weight'].sum()
-
-        n_signal_observed = n
-        signal = np.random.choice(
-            reduced_sim, 
-            n_signal_observed,
-            p=reduced_sim['weight']/total,
-            replace = False).copy()
-
-        # Update this number
-        n_signal_observed = len(signal)
-
-        if n_signal_observed > 0:
-            ones = np.ones_like(signal['trueRa'])
-
-            signal['ra'], signal['dec'] = tools.rotate(
-                signal['trueRa'], signal['trueDec'],
-                ones*self.source['ra'], ones*self.source['dec'],
-                signal['ra'], signal['dec'])
-            signal['trueRa'], signal['trueDec'] = tools.rotate(
-                signal['trueRa'], signal['trueDec'],
-                ones*self.source['ra'], ones*self.source['dec'],
-                signal['trueRa'], signal['trueDec'])
-                
-        #set the signal time profile if provided
-        if signal_time_profile is not None:
-            self.set_signal_profile(signal_time_profile)
-         
-        #Randomize the signal time
-        if self.signal_time_profile is not None:    
-            signal['time'] = self.signal_time_profile.random(size = len(signal))
-        
-        return signal
-    
-    def inject_background_and_signal(self,
-                                     reduced_sim: np.ndarray, 
-                                     event_model: models.EventModel,
-                                     nsignal: Optional[int] = None,
-                                     signal_time_profile:Optional[time_profiles.GenericProfile] = None,
-                                     background_time_profile: Optional[time_profiles.GenericProfile] = None,
-                                     background_window: Optional[float] = 14
-                                     ) -> np.ndarray:
-        """Inject both signal and background
-        
-        
-        Args:
-            reduced_sim: Reweighted and pruned simulated events near the source declination.
-            event_model: EventModel that holds the grl and data
-            n: Number of events(Optional,use spectrum to get the nsignal if not pass.)
-            signal_time_profile: The time profile of the injected signal
-            background_time_profile: Background time profile to do the injection
-            background_window: Days used to estimated the background rate
             
-        Returns:
-            Array containing injected signal and background
-        """
-        if nsignal is None:
-            signal = self.inject_signal_events(reduced_sim, signal_time_profile)
-        else: 
-            signal = self.inject_nsignal_events(reduced_sim, n = nsignal, signal_time_profile = signal_time_profile)
-        background = self.inject_background_events(event_model, background_time_profile, background_window)
-        signal = rf.drop_fields(signal, [n for n in signal.dtype.names \
-                 if not n in background.dtype.names])
-        
-        return np.concatenate([background,signal])
-=======
-
-        return signal
->>>>>>> 445a3e6a
+        return signal